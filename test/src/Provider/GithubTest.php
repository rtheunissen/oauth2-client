--- conflicted
+++ resolved
@@ -93,14 +93,6 @@
         $client->shouldReceive('post')->times(1)->andReturn($postResponse);
         $client->shouldReceive('get')->times(4)->andReturn($getResponse);
 
-<<<<<<< HEAD
-=======
-        $client = m::mock('Guzzle\Service\Client');
-        $client->shouldReceive('setBaseUrl')->times(5);
-        $client->shouldReceive('setDefaultOption')->times(4);
-        $client->shouldReceive('post->send')->times(1)->andReturn($postResponse);
-        $client->shouldReceive('get->send')->times(4)->andReturn($getResponse);
->>>>>>> 76af6059
         $this->provider->setHttpClient($client);
 
         $token = $this->provider->getAccessToken('authorization_code', ['code' => 'mock_authorization_code']);
@@ -152,14 +144,6 @@
         $client->shouldReceive('post')->times(1)->andReturn($postResponse);
         $client->shouldReceive('get')->times(1)->andReturn($getResponse);
 
-<<<<<<< HEAD
-=======
-        $client = m::mock('Guzzle\Service\Client');
-        $client->shouldReceive('setBaseUrl')->times(2);
-        $client->shouldReceive('setDefaultOption')->times(1);
-        $client->shouldReceive('post->send')->times(1)->andReturn($postResponse);
-        $client->shouldReceive('get->send')->times(1)->andReturn($getResponse);
->>>>>>> 76af6059
         $this->provider->setHttpClient($client);
 
         $token = $this->provider->getAccessToken('authorization_code', ['code' => 'mock_authorization_code']);
