--- conflicted
+++ resolved
@@ -14,12 +14,8 @@
             'clientId' => 'mock_client_id',
             'clientSecret' => 'mock_secret',
             'redirectUri' => 'none',
-<<<<<<< HEAD
+            'hostedDomain' => 'mock_domain',
         ]);
-=======
-            'hostedDomain' => 'mock_domain',
-        ));
->>>>>>> b068fc0a
     }
 
     public function testAuthorizationUrl()
